--- conflicted
+++ resolved
@@ -3538,33 +3538,24 @@
 
   python.el provides completion based on what is currently loaded in the
 python shell interpreter."
-<<<<<<< HEAD
-  (if version< 24.4 emacs-version)
-  ((let* ((completion-at-point-functions '(python-completion-complete-at-point))
-          (pytel-candidates 
-           (condition-case nil
-               ;; Sometimes, python.el completion raise an error...
-               (company-capf 'candidates (company-capf 'prefix))
-             (error '())))
-=======
-  (let* ((completion-at-point-functions '(python-completion-complete-at-point))
-         (pytel-candidates
-          (condition-case nil
-              ;; Sometimes, python.el completion raise an error...
-              (company-capf 'candidates (company-capf 'prefix))
-            (error '())))
->>>>>>> 5249e086
-         (candidates-name (cl-loop
-                           for cand in candidates
-                           collect (cdr (assoc 'name cand)))))
-    (cl-loop
-     for pytel-cand in pytel-candidates
-     for pytel-cand = (replace-regexp-in-string "($" "" pytel-cand)
-     for pytel-cand = (replace-regexp-in-string "^.*\\." "" pytel-cand)
-     if (not (member pytel-cand candidates-name))
-     do (add-to-list 'candidates (list (cons 'name pytel-cand)) t)))
+  (if (version< 24.4 emacs-version)
+    (let* ((completion-at-point-functions '(python-completion-complete-at-point))
+           (pytel-candidates 
+            (condition-case nil
+                ;; Sometimes, python.el completion raise an error...
+                (company-capf 'candidates (company-capf 'prefix))
+              (error '())))
+           (candidates-name (cl-loop
+                             for cand in candidates
+                             collect (cdr (assoc 'name cand)))))
+      (cl-loop
+       for pytel-cand in pytel-candidates
+       for pytel-cand = (replace-regexp-in-string "($" "" pytel-cand)
+       for pytel-cand = (replace-regexp-in-string "^.*\\." "" pytel-cand)
+       if (not (member pytel-cand candidates-name))
+       do (add-to-list 'candidates (list (cons 'name pytel-cand)) t)))
+    candidates)
   candidates)
-  (candidates))
 
 (defun elpy-company-backend (command &optional arg &rest ignored)
   "A company-mode backend for Elpy."
